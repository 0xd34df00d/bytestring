0.10.10.2 –

 * Add `takeWhileEnd`, `dropWhileEnd` and `strip`  for strict bytestrings
<<<<<<< HEAD
 * Define `findIndexEnd`
=======
 * Add `IsList` instances
>>>>>>> 6133c7f5

0.10.10.1 – June 2020

 * Fix off-by-one infinite loop in primMapByteStringBounded ([#203])
 * Don't perform unaligned writes when it isn't known to be safe ([#133])
 * Improve the performance of sconcat for lazy and strict bytestrings ([#142])
 * Document inadvertent 0.10.6.0 behaviour change in findSubstrings
 * Fix benchmark builds ([#52])
 * Documentation fixes
 * Test fixes

[#52]: https://github.com/haskell/bytestring/issues/52
[#133]: https://github.com/haskell/bytestring/pull/133
[#142]: https://github.com/haskell/bytestring/pull/142
[#203]: https://github.com/haskell/bytestring/issues/203

0.10.10.0 July 2019 <duncan+haskell@dcoutts.me.uk> July 2019

 * Build with GHC 8.8, and tests with QC 2.10+
 * Add conversions between ShortByteString and CString (#126)
 * Documentation fixes (#65, #118, #144, #150, #152, #172)
 * Resolve potential copyright issue with test data (#165)

0.10.8.2 Duncan Coutts <duncan@community.haskell.org> Feb 2017

 * Make readFile work for files with no size like /dev/null
 * Extend the cases in which concat and toStrict can avoid copying data
 * Fix building with ghc-7.0
 * Minor documentation improvements
 * Internal code cleanups

0.10.8.1 Duncan Coutts <duncan@community.haskell.org> May 2016

 * Fix Builder output on big-endian architectures
 * Fix building with ghc-7.6 and older

0.10.8.0 Duncan Coutts <duncan@community.haskell.org> May 2016

 * Use Rabin-Karp substring search for `breakSubstring` and `findSubstring`
 * Improve the performance of `partition` for lazy and strict bytestrings
 * Added `stripPrefix` and `stripSuffix` for lazy and strict bytestrings
 * Fix building with ghc 8.0 & base 4.9 (Semigroup etc)

0.10.6.0 Duncan Coutts <duncan@community.haskell.org> Mar 2015

 * Rename inlinePerformIO so people don't misuse it
 * Fix a corner case in unfoldrN
 * Export isSuffixOf from D.B.Lazy.Char8
 * Add D.B.Lazy.elemIndexEnd
 * Fix readFile for files with incorrectly reported file size
 * Fix for builder performance with ghc 7.10
 * Fix building with ghc 6.12

0.10.4.1 Duncan Coutts <duncan@community.haskell.org> Nov 2014

 * Fix integer overflow in concatenation functions
 * Fix strictness of lazy bytestring foldl'
 * Numerous minor documentation fixes
 * Various testsuite improvements<|MERGE_RESOLUTION|>--- conflicted
+++ resolved
@@ -1,11 +1,8 @@
 0.10.10.2 –
 
  * Add `takeWhileEnd`, `dropWhileEnd` and `strip`  for strict bytestrings
-<<<<<<< HEAD
  * Define `findIndexEnd`
-=======
  * Add `IsList` instances
->>>>>>> 6133c7f5
 
 0.10.10.1 – June 2020
 
