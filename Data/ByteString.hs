--- conflicted
+++ resolved
@@ -232,12 +232,6 @@
 import Data.Maybe               (isJust, listToMaybe)
 
 import Control.Exception        (finally, bracket, assert, throwIO)
-<<<<<<< HEAD
-#else
-import Control.Exception	      (bracket, finally)
-#endif
-=======
->>>>>>> dd3c07d1
 import Control.Monad            (when)
 
 import Foreign.C.String         (CString, CStringLen)
@@ -285,35 +279,6 @@
 import GHC.Base                 (build)
 import GHC.Word hiding (Word8)
 
-<<<<<<< HEAD
-#endif
-
--- An alternative to Control.Exception (assert) for nhc98
-#ifdef __NHC__
-
-import System.IO (Handle)
-
-#define assert  assertS "__FILE__ : __LINE__"
-assertS :: String -> Bool -> a -> a
-assertS _ True  = id
-assertS s False = error ("assertion failed at "++s)
-
--- An alternative to hWaitForInput
-hWaitForInput :: Handle -> Int -> IO ()
-hWaitForInput _ _ = return ()
-#endif
-
-#ifndef __GLASGOW_HASKELL__
-unsafeDupablePerformIO = unsafePerformIO
-#endif
-
-#if !MIN_VERSION_base(4,7,0)
-finiteBitSize :: Word -> Int
-finiteBitSize = bitSize
-#endif
-
-=======
->>>>>>> dd3c07d1
 -- -----------------------------------------------------------------------------
 -- Introducing and eliminating 'ByteString's
 
